import numpy as np
import pandas as pd
import requests

from icepyx.core.spatial import geodataframe
from icepyx.quest.dataset_scripts.dataset import DataSet


class Argo(DataSet):
    """
    Initialises an Argo Dataset object
    Used to query physical Argo profiles
    -> biogeochemical Argo (BGC) not included

    Examples
    --------
    # example with profiles available
    >>> reg_a = Argo([-154, 30,-143, 37], ['2022-04-12', '2022-04-26'])
    >>> reg_a.search_data()
    >>> print(reg_a.profiles[['pres', 'temp', 'lat', 'lon']].head())
        pres    temp     lat      lon
    0   3.9  18.608  33.401 -153.913
    1   5.7  18.598  33.401 -153.913
    2   7.7  18.588  33.401 -153.913
    3   9.7  18.462  33.401 -153.913
    4  11.7  18.378  33.401 -153.913

    # example with no profiles
    >>> reg_a = Argo([-55, 68, -48, 71], ['2019-02-20', '2019-02-28'])
    >>> reg_a.search_data()
    Warning: Query returned no profiles
    Please try different search parameters

    See Also
    --------
    DataSet
    GenQuery
    """

    # Note: it looks like ArgoVis now accepts polygons, not just bounding boxes
    def __init__(self, boundingbox, timeframe):
        super().__init__(boundingbox, timeframe)
        assert self._spatial._ext_type == "bounding_box"
<<<<<<< HEAD
        self.argovis_api_key = ''
        self.profiles = None
=======
        self.argodata = None
        self._apikey = "92259861231b55d32a9c0e4e3a93f4834fc0b6fa"
>>>>>>> 8fcab134

    def search_data(
        self, params=["temperature"], presRange=None, printURL=False
    ) -> str:
        """
        Query for available argo profiles given the spatio temporal criteria
        and other params specific to the dataset.

        Parameters
        ---------
        params: list of str, default ["temperature", "pressure]
            A list of strings, where each string is a requested parameter.
            Only metadata for profiles with the requested parameters are returned.
            To search for all parameters, use `params=["all"]`.
            For a list of available parameters, see:
        presRange: str, default None
            The pressure range (which correllates with depth) to search for data within.
            Input as a "shallow-limit,deep-limit" string. Note the lack of space.
        printURL: boolean, default False
            Print the URL of the data request. Useful for debugging and when no data is returned.

        Returns
        ------
        str: message on the success status of the search
        """

        params = self._validate_parameters(params)
        print(params)

        # builds URL to be submitted
<<<<<<< HEAD
        baseURL = "https://argovis-api.colorado.edu/"
=======
        baseURL = "https://argovis-api.colorado.edu/argo"
>>>>>>> 8fcab134
        payload = {
            "startDate": self._temporal._start.strftime("%Y-%m-%dT%H:%M:%S.%fZ"),
            "endDate": self._temporal._end.strftime("%Y-%m-%dT%H:%M:%S.%fZ"),
            "polygon": [self._fmt_coordinates()],
            "data": params,
        }

        # dl = requests.get(apiroot + route, params=options, headers={'x-argokey': apikey})
        if presRange:
            payload["presRange"] = presRange

        # submit request
        resp = requests.get(
            baseURL, headers={"x-argokey": self._apikey}, params=payload
        )

        if printURL:
            print(resp.url)

        selectionProfiles = resp.json()

        # Consider any status other than 2xx an error
        if not resp.status_code // 100 == 2:
            # check for the existence of profiles from query
            if selectionProfiles == []:
                msg = (
                    "Warning: Query returned no profiles\n"
                    "Please try different search parameters"
                )
                print(msg)
                return msg

            else:
                msg = "Error: Unexpected response {}".format(resp)
                print(msg)
                return msg

        # record the profile ids for the profiles that contain the requested parameters
        prof_ids = []
        for i in selectionProfiles:
            prof_ids.append(i["_id"])
        self.prof_ids = prof_ids

        msg = "{0} valid profiles have been identified".format(len(prof_ids))
        print(msg)
        return msg

    def _fmt_coordinates(self) -> str:
        """
        Convert spatial extent into string format needed by argovis API
        i.e. list of polygon coords [[[lat1,lon1],[lat2,lon2],...]]
        """

        gdf = geodataframe(self._spatial._ext_type, self._spatial._spatial_ext)
        coordinates_array = np.asarray(gdf.geometry[0].exterior.coords)
        x = ""
        for i in coordinates_array:
            coord = "[{0},{1}]".format(i[0], i[1])
            if x == "":
                x = coord
            else:
                x += "," + coord

        x = "[" + x + "]"
        return x

    def _valid_params(self) -> list:
        """
        A list of valid Argo measurement parameters (including BGC).

        To get a list of valid parameters, comment out the validation line in `search_data` herein,
        submit a search with an invalid parameter, and get the list from the response.
        """
        valid_params = [
            # all argo
            "pressure",
            "pressure_argoqc",
            "salinity",
            "salinity_argoqc",
            "salinity_sfile",
            "salinity_sfile_argoqc",
            "temperature",
            "temperature_argoqc",
            "temperature_sfile",
            "temperature_sfile_argoqc",
            # BGC params
            "bbp470",
            "bbp470_argoqc",
            "bbp532",
            "bbp532_argoqc",
            "bbp700",
            "bbp700_argoqc",
            "bbp700_2",
            "bbp700_2_argoqc",
            "bisulfide",
            "bisulfide_argoqc",
            "cdom",
            "cdom_argoqc",
            "chla",
            "chla_argoqc",
            "cndc",
            "cndc_argoqc",
            "cndx",
            "cndx_argoqc",
            "cp660",
            "cp660_argoqc",
            "down_irradiance380",
            "down_irradiance380_argoqc",
            "down_irradiance412",
            "down_irradiance412_argoqc",
            "down_irradiance442",
            "down_irradiance442_argoqc",
            "down_irradiance443",
            "down_irradiance443_argoqc",
            "down_irradiance490",
            "down_irradiance490_argoqc",
            "down_irradiance555",
            "down_irradiance555_argoqc",
            "down_irradiance670",
            "down_irradiance670_argoqc",
            "downwelling_par",
            "downwelling_par_argoqc",
            "doxy",
            "doxy_argoqc",
            "doxy2",
            "doxy2_argoqc",
            "doxy3",
            "doxy3_argoqc",
            "molar_doxy",
            "molar_doxy_argoqc",
            "nitrate",
            "nitrate_argoqc",
            "ph_in_situ_total",
            "ph_in_situ_total_argoqc",
            "turbidity",
            "turbidity_argoqc",
            "up_radiance412",
            "up_radiance412_argoqc",
            "up_radiance443",
            "up_radiance443_argoqc",
            "up_radiance490",
            "up_radiance490_argoqc",
            "up_radiance555",
            "up_radiance555_argoqc",
            # all params
            "all",
        ]
        return valid_params

    def _validate_parameters(self, params) -> list:
        """
        Checks that the list of user requested parameters are valid.

        Returns
        -------
        The list of valid parameters
        """

        if "all" in params:
            params = ["all"]
        else:
            valid_params = self._valid_params()
            # checks that params are valid
            for i in params:
                assert (
                    i in valid_params
                ), "Parameter '{0}' is not valid. Valid parameters are {1}".format(
                    i, valid_params
                )

        return params

    def _download_profile(
        self,
        profile_number,
        params=None,
        presRange=None,
        printURL=False,
    ) -> dict:
        """
        Download available argo data for a particular profile_ID.

        Parameters
        ---------
        profile_number: str
            String containing the argo profile ID of the data being downloaded.
        params: list of str, default ["temperature", "pressure]
            A list of strings, where each string is a requested parameter.
            Only data for the requested parameters are returned.
            To download all parameters, use `params=["all"]`.
            For a list of available parameters, see:
        presRange: str, default None
            The pressure range (which correllates with depth) to download data within.
            Input as a "shallow-limit,deep-limit" string. Note the lack of space.
        printURL: boolean, default False
            Print the URL of the data request. Useful for debugging and when no data is returned.

        Returns
        ------
        dict: json formatted dictionary of the profile data
        """

        # builds URL to be submitted
        baseURL = "https://argovis-api.colorado.edu/argo"
        payload = {
            "id": profile_number,
            "data": params,
        }

        if presRange:
            payload["presRange"] = presRange

        # submit request
        resp = requests.get(
            baseURL, headers={"x-argokey": self._apikey}, params=payload
        )

        if printURL:
            print(resp.url)

        # Consider any status other than 2xx an error
        if not resp.status_code // 100 == 2:
            return "Error: Unexpected response {}".format(resp)
        profile = resp.json()
        return profile

    # todo: add a try/except to make sure the json files are valid i.e. contains all data we're expecting (no params are missing)
    def _parse_into_df(self, profile_data) -> None:
        """
        Stores downloaded data from a single profile into dataframe.
        Appends data to any existing profile data stored in the `argodata` property.

        Parameters
        ----------
        profile_data: dict
            The downloaded profile data.
            The data is contained in the requests response and converted into a json formatted dictionary
            by `_download_profile` before being passed into this function.


        Returns
        -------
        None
        """

        if not self.argodata is None:
            df = self.argodata
        else:
            df = pd.DataFrame(columns=["profile_id"])

        # parse the profile data into a dataframe
        profileDf = pd.DataFrame(
            np.transpose(profile_data["data"]), columns=profile_data["data_info"][0]
        )
        profileDf["profile_id"] = profile_data["_id"]
        # there's also a geolocation field that provides the geospatial info as shapely points
        profileDf["lat"] = profile_data["geolocation"]["coordinates"][1]
        profileDf["lon"] = profile_data["geolocation"]["coordinates"][0]
        profileDf["date"] = profile_data["timestamp"]

        if profile_data["_id"] in df["profile_id"].unique():
            print("merging")
            df = df.merge(profileDf, how="outer")
        else:
            print("concatting")
            df = pd.concat([df, profileDf], sort=False)

        self.argodata = df

    def get_dataframe(self, params, presRange=None, keep_existing=True) -> pd.DataFrame:
        """
        Downloads the requested data for a list of profile IDs (stored under .prof_ids) and returns it in a DataFrame.

        Data is also stored in self.argodata.

        Parameters
        ----------
        params: list of str, default ["temperature", "pressure]
            A list of strings, where each string is a requested parameter.
            Only metadata for profiles with the requested parameters are returned.
            To search for all parameters, use `params=["all"]`.
            For a list of available parameters, see: `reg._valid_params`
        presRange: str, default None
            The pressure range (which correllates with depth) to search for data within.
            Input as a "shallow-limit,deep-limit" string. Note the lack of space.
        keep_existing: Boolean, default True
            Provides the option to clear any existing downloaded data before downloading more.

        Returns
        -------
        pd.DataFrame: DataFrame of requested data
        """

        # TODO: do some basic testing of this block and how the dataframe merging actually behaves
        if keep_existing == False:
            print(
                "Your previously stored data in reg.argodata",
                "will be deleted before new data is downloaded.",
            )
            self.argodata = None
        elif keep_existing == True and hasattr(self, "argodata"):
            print(
                "The data requested by running this line of code\n",
                "will be added to previously downloaded data.",
            )

        # Add qc data for each of the parameters requested
        if params == ["all"]:
            pass
        else:
            for p in params:
                if p.endswith("_argoqc") or (p + "_argoqc" in params):
                    pass
                else:
                    params.append(p + "_argoqc")

        # intentionally resubmit search to reset prof_ids, in case the user requested different parameters
        self.search_data(params, presRange=presRange)

        for i in self.prof_ids:
            print("processing profile", i)
            profile_data = self._download_profile(
                i, params=params, presRange=presRange, printURL=True
            )
            self._parse_into_df(profile_data[0])
            self.argodata.reset_index(inplace=True, drop=True)

        return self.argodata


# this is just for the purpose of debugging and should be removed later
if __name__ == "__main__":
    # no search results
    # reg_a = Argo([-55, 68, -48, 71], ["2019-02-20", "2019-02-28"])
    # profiles available
    # reg_a = Argo([-154, 30, -143, 37], ["2022-04-12", "2022-04-13"])  # "2022-04-26"])

    # bgc profiles available
    reg_a = Argo([-150, 30, -120, 60], ["2022-06-07", "2022-06-14"])

    param_list = ["down_irradiance412"]
    bad_param = ["up_irradiance412"]
    # param_list = ["doxy"]

    # reg_a.search_data(params=bad_param, printURL=True)

    reg_a.get_dataframe(params=param_list)

    # next steps:
    # the merging results in changing column types from float64 to object (to introduce nans),
    # which then means a future merge can't be completed on those columns
    # so will need to figure out how to handle this (and can't just convert pressure, so will need to
    # handle it for an unknown list of params)
    reg_a.get_dataframe(params=["doxy"], keep_existing=True)  # , presRange="0.2,100"
    # )

    print(reg_a)<|MERGE_RESOLUTION|>--- conflicted
+++ resolved
@@ -41,13 +41,8 @@
     def __init__(self, boundingbox, timeframe):
         super().__init__(boundingbox, timeframe)
         assert self._spatial._ext_type == "bounding_box"
-<<<<<<< HEAD
-        self.argovis_api_key = ''
-        self.profiles = None
-=======
         self.argodata = None
         self._apikey = "92259861231b55d32a9c0e4e3a93f4834fc0b6fa"
->>>>>>> 8fcab134
 
     def search_data(
         self, params=["temperature"], presRange=None, printURL=False
@@ -78,19 +73,13 @@
         print(params)
 
         # builds URL to be submitted
-<<<<<<< HEAD
-        baseURL = "https://argovis-api.colorado.edu/"
-=======
         baseURL = "https://argovis-api.colorado.edu/argo"
->>>>>>> 8fcab134
         payload = {
             "startDate": self._temporal._start.strftime("%Y-%m-%dT%H:%M:%S.%fZ"),
             "endDate": self._temporal._end.strftime("%Y-%m-%dT%H:%M:%S.%fZ"),
             "polygon": [self._fmt_coordinates()],
             "data": params,
         }
-
-        # dl = requests.get(apiroot + route, params=options, headers={'x-argokey': apikey})
         if presRange:
             payload["presRange"] = presRange
 
