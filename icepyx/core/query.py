--- conflicted
+++ resolved
@@ -12,16 +12,9 @@
 import icepyx.core.APIformatting as apifmt
 from icepyx.core.auth import EarthdataAuthMixin
 import icepyx.core.granules as granules
+# QUESTION: why doesn't from granules import Granules work, since granules=icepyx.core.granules?
 from icepyx.core.granules import Granules
 import icepyx.core.is2ref as is2ref
-
-<<<<<<< HEAD
-from icepyx.core.variables import Variables
-import icepyx.core.validate_inputs as val
-=======
-# QUESTION: why doesn't from granules import Granules as Granules work, since granules=icepyx.core.granules?
-# from icepyx.core.granules import Granules
->>>>>>> 3d2ed4e0
 import icepyx.core.spatial as spat
 import icepyx.core.temporal as tp
 import icepyx.core.validate_inputs as val
